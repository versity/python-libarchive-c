import sys
import ctypes
import logging
import os.path

import libarchive.constants.archive
import libarchive.exception
import libarchive.types.archive
import libarchive.calls.archive_write
import libarchive.calls.archive_read
import libarchive.adapters.archive_entry

from libarchive.calls.archive_general import c_archive_error_string

_logger = logging.getLogger(__name__)

def _archive_write_new():
    archive = libarchive.calls.archive_write.c_archive_write_new()
    if archive is None:
        raise ValueError("Could not create archive resource (write_new).")

    return archive

def _archive_write_disk_new():
    archive = libarchive.calls.archive_write.c_archive_write_disk_new()
    if archive is None:
        raise ValueError("Could not create archive resource (write_disk_new).")

    return archive

def _archive_write_disk_set_options(archive, flags):
    try:
        libarchive.calls.archive_write.c_archive_write_disk_set_options(
            archive, 
            flags)
    except:
        message = c_archive_error_string(archive)
        raise libarchive.exception.ArchiveError(message)

def _archive_write_finish_entry(archive):
    try:
        libarchive.calls.archive_write.c_archive_write_finish_entry(archive)
    except:
        message = c_archive_error_string(archive)
        raise libarchive.exception.ArchiveError(message)

def _archive_write_close(archive):
    try:
        libarchive.calls.archive_write.c_archive_write_close(archive)
    except:
        message = c_archive_error_string(archive)
        raise libarchive.exception.ArchiveError(message)

#def _archive_write_fail(archive):
#    try:
#        libarchive.calls.archive_write.c_archive_write_fail(archive)
#    except:
#        message = c_archive_error_string(archive)
#        raise libarchive.exception.ArchiveError(message)

def _archive_write_free(archive):
    try:
        libarchive.calls.archive_write.c_archive_write_free(archive)
    except:
        message = c_archive_error_string(archive)
        raise libarchive.exception.ArchiveError(message)

def _archive_write_data(archive, data):
    n = libarchive.calls.archive_write.c_archive_write_data(
            archive, 
            ctypes.cast(ctypes.c_char_p(data), ctypes.c_void_p), 
            len(data))

    if n == 0:
        message = c_archive_error_string(archive)
        raise ValueError("No bytes were written. Error? [%s]" % (message))


def _archive_write_set_format_7zip(archive):
    try:
        libarchive.calls.archive_write.c_archive_write_set_format_7zip(archive)
    except:
        message = c_archive_error_string(archive)
        raise libarchive.exception.ArchiveError(message)



def _archive_write_add_filter_bzip2(archive):
    try:
        libarchive.calls.archive_write.c_archive_write_add_filter_bzip2(
            archive)
    except:
        message = c_archive_error_string(archive)
        raise libarchive.exception.ArchiveError(message)

def _archive_write_add_filter_compress(archive):
    try:
        libarchive.calls.archive_write.c_archive_write_add_filter_compress(
            archive)
    except:
        message = c_archive_error_string(archive)
        raise libarchive.exception.ArchiveError(message)

def _archive_write_add_filter_gzip(archive):
    try:
        libarchive.calls.archive_write.c_archive_write_add_filter_gzip(archive)
    except:
        message = c_archive_error_string(archive)
        raise libarchive.exception.ArchiveError(message)

def _archive_write_add_filter_none(archive):
    try:
        libarchive.calls.archive_write.c_archive_write_add_filter_none(archive)
    except:
        message = c_archive_error_string(archive)
        raise libarchive.exception.ArchiveError(message)

def _archive_write_set_format_ustar(archive):
    try:
        libarchive.calls.archive_write.c_archive_write_set_format_ustar(
            archive)
    except:
        message = c_archive_error_string(archive)
        raise libarchive.exception.ArchiveError(message)

def _archive_write_open_filename(archive, filepath):
    try:
        libarchive.calls.archive_write.c_archive_write_open_filename(
            archive, 
            filepath)
    except:
        message = c_archive_error_string(archive)
        raise libarchive.exception.ArchiveError(message)

def _archive_write_header(archive, entry):
    try:
        return libarchive.calls.archive_write.c_archive_write_header(
                archive, 
                entry)
    except:
        message = c_archive_error_string(archive)
        raise libarchive.exception.ArchiveError(message)

def _archive_read_disk_set_standard_lookup(archive):
    try:
        libarchive.calls.archive_write.c_archive_read_disk_set_standard_lookup(
            archive)
    except:
        message = c_archive_error_string(archive)
        raise libarchive.exception.ArchiveError(message)

def _archive_write_open_memory(archive, buffer, counter):
    try:
        libarchive.calls.archive_write.c_archive_write_open_memory(
            archive,
            ctypes.cast(ctypes.c_char_p(buffer), ctypes.c_void_p), 
            len(buffer), 
            ctypes.byref(counter))
    except:
        message = c_archive_error_string(archive)
        raise libarchive.exception.ArchiveError(message)

def _archive_write_open_fd(archive, stream=sys.stdout):
    fp = stream.fileno()

    try:
        return libarchive.calls.archive_write.c_archive_write_open_fd(archive, fp)
    except:
        message = c_archive_error_string(archive)
        raise libarchive.exception.ArchiveError(message)

def _archive_write_open(archive, context, open_cb, write_cb, close_cb):
    libarchive.calls.archive_write.c_archive_write_open(
        archive, 
        context, 
<<<<<<< HEAD
        libarchive.types.archive.ARCHIVE_OPEN_CALLBACK(open_cb),
        libarchive.types.archive.ARCHIVE_WRITE_CALLBACK(write_cb),
        libarchive.types.archive.ARCHIVE_CLOSE_CALLBACK(close_cb))
=======
        None,#libarchive.types.archive.ARCHIVE_OPEN_CALLBACK(open_cb),
        libarchive.types.archive.ARCHIVE_WRITE_CALLBACK(write_cb),
        None)#libarchive.types.archive.ARCHIVE_CLOSE_CALLBACK(close_cb))
>>>>>>> fcc99bf4

def _archive_write_open_memory(archive, buffer_, consumed_size_ptr):
    libarchive.calls.archive_write.c_archive_write_open_memory(
        archive, 
        buffer_, 
        len(buffer_), 
        consumed_size_ptr)

def _archive_write_set_bytes_per_block(archive, bytes_per_block):
    libarchive.calls.archive_write.c_archive_write_set_bytes_per_block(
        archive, 
        bytes_per_block)

def _archive_write_set_bytes_in_last_block(archive, bytes_in_last_block):
    libarchive.calls.archive_write.c_archive_write_set_bytes_in_last_block(
        archive,
        bytes_in_last_block)

_WRITE_FILTER_MAP = {
        None:       _archive_write_add_filter_none,
        'bz2':      _archive_write_add_filter_bzip2,
        'compress': _archive_write_add_filter_compress,
        'gz':       _archive_write_add_filter_gzip,
    }

_WRITE_FORMAT_MAP = {
        'ustar': _archive_write_set_format_ustar,
        '7z':    _archive_write_set_format_7zip,
    }

def _set_write_context(archive_res, filter_name, format_name):
    filter_ = _WRITE_FILTER_MAP[filter_name]
    _logger.debug("Invoking filter: %s", filter_.__name__)
    r = filter_(archive_res)

    format = _WRITE_FORMAT_MAP[format_name]
    _logger.debug("Invoking format: %s", format.__name__)
    r = format(archive_res)

def _create(opener,
            format_name, 
            files, 
            filter_name=None, 
            block_size=16384):
    """Create an archive from a collection of files (not recursive)."""

    a = _archive_write_new()
    _set_write_context(a, filter_name, format_name)

    _logger.debug("Opening archive (create).")
    opener(a)

# Use the standard uid/gid lookup mechanisms.
# This was set on an instance of *disk* that wasn't used. Do we still need it?
#_archive_read_disk_set_standard_lookup(disk)

    for filepath in files:
        disk = libarchive.calls.archive_read.c_archive_read_disk_new()
        libarchive.calls.archive_read.c_archive_read_disk_open(
            disk, 
            filepath)

        while 1:
            entry = libarchive.calls.archive_entry.c_archive_entry_new()
            r = libarchive.calls.archive_read.c_archive_read_next_header2(
                    disk, 
                    entry)

            if r == libarchive.constants.archive.ARCHIVE_EOF:
                break
            elif r != libarchive.constants.archive.ARCHIVE_OK:
                message = c_archive_error_string(disk)
                raise libarchive.exception.ArchiveError(
                        "Could not build header from physical source file "
                        "during create: (%d) [%s]" % 
                        (r, message))

            wrapped = libarchive.adapters.archive_entry.ArchiveEntry(
                        disk, 
                        entry)

            if os.path.isabs(wrapped.pathname) is True:
                _logger.debug("Stripping leading slash: %s" % 
                              (wrapped.pathname))

                wrapped.pathname = wrapped.pathname[1:]

            _logger.debug("Yielding: %s", wrapped)
            yield wrapped

            _logger.debug("Reading source file: %s", filepath)
            libarchive.calls.archive_read.c_archive_read_disk_descend(disk)

            _logger.debug("Writing entry header.")
            r = _archive_write_header(a, entry)

            _logger.debug("Writing entry data.")
            with open(wrapped.sourcepath, 'rb') as f:
                while 1:
                    data = f.read(block_size)
                    if not data:
                        break

                    _archive_write_data(a, data)

            libarchive.calls.archive_entry.c_archive_entry_free(entry)

        _logger.debug("Closing read source.")
        libarchive.calls.archive_read.c_archive_read_close(disk)

        _logger.debug("Freeing read source.")
        libarchive.calls.archive_read.c_archive_read_free(disk)

    _logger.debug("Closing archive (create).")
    _archive_write_close(a)

    _logger.debug("Freeing archive (create).")
    _archive_write_free(a)

def create_file(filepath, *args, **kwargs):
    def opener(archive):
        _archive_write_open_filename(archive, filepath)

    return _create(opener, *args, **kwargs)

def create_stream(s, *args, **kwargs):
    def opener(archive):
        _archive_write_open_fd(archive, s.fileno())

    return _create(opener, *args, **kwargs)

<<<<<<< HEAD
def create_memory(block_size, *args, **kwargs):
    def write_cb(archive, context, buffer, length):
#        print("Write: Writing (%d) bytes." % (length))
        return length

    def open_cb(archive, context):
#        print("Write: Opening.")
        return libarchive.constants.archive.ARCHIVE_OK

    def close_cb(archive, context):
 #       print("Write: Closing.")
=======
def create_generic(write_cb,
                   block_size=16384,
                   open_cb=None, 
                   close_cb=None, 
                   *args,
                   **kwargs):
    def write_cb_internal(archive, context, buffer_, length):
        return length#write_cb(raw, length)

    def open_cb_internal(archive, context):
	return libarchive.constants.archive.ARCHIVE_OK

    def close_cb_internal(archive, context):
>>>>>>> fcc99bf4
        return libarchive.constants.archive.ARCHIVE_OK

    def opener(archive):
        _archive_write_set_bytes_in_last_block(archive, 1)
        _archive_write_set_bytes_per_block(archive, block_size)
        
        _archive_write_open(archive, 
                            None, 
                            open_cb_internal, 
                            write_cb_internal, 
                            close_cb_internal)

    return _create(opener, *args, **kwargs)<|MERGE_RESOLUTION|>--- conflicted
+++ resolved
@@ -173,15 +173,9 @@
     libarchive.calls.archive_write.c_archive_write_open(
         archive, 
         context, 
-<<<<<<< HEAD
-        libarchive.types.archive.ARCHIVE_OPEN_CALLBACK(open_cb),
-        libarchive.types.archive.ARCHIVE_WRITE_CALLBACK(write_cb),
-        libarchive.types.archive.ARCHIVE_CLOSE_CALLBACK(close_cb))
-=======
         None,#libarchive.types.archive.ARCHIVE_OPEN_CALLBACK(open_cb),
         libarchive.types.archive.ARCHIVE_WRITE_CALLBACK(write_cb),
         None)#libarchive.types.archive.ARCHIVE_CLOSE_CALLBACK(close_cb))
->>>>>>> fcc99bf4
 
 def _archive_write_open_memory(archive, buffer_, consumed_size_ptr):
     libarchive.calls.archive_write.c_archive_write_open_memory(
@@ -313,19 +307,6 @@
 
     return _create(opener, *args, **kwargs)
 
-<<<<<<< HEAD
-def create_memory(block_size, *args, **kwargs):
-    def write_cb(archive, context, buffer, length):
-#        print("Write: Writing (%d) bytes." % (length))
-        return length
-
-    def open_cb(archive, context):
-#        print("Write: Opening.")
-        return libarchive.constants.archive.ARCHIVE_OK
-
-    def close_cb(archive, context):
- #       print("Write: Closing.")
-=======
 def create_generic(write_cb,
                    block_size=16384,
                    open_cb=None, 
@@ -336,10 +317,9 @@
         return length#write_cb(raw, length)
 
     def open_cb_internal(archive, context):
-	return libarchive.constants.archive.ARCHIVE_OK
+        return libarchive.constants.archive.ARCHIVE_OK
 
     def close_cb_internal(archive, context):
->>>>>>> fcc99bf4
         return libarchive.constants.archive.ARCHIVE_OK
 
     def opener(archive):

from __future__ import division, print_function, unicode_literals

from contextlib import contextmanager
from ctypes import c_char_p, create_string_buffer, c_longlong, byref

from . import ffi


@contextmanager
def new_archive_entry():
    entry_p = ffi.entry_new()
    try:
        yield entry_p
    finally:
        ffi.entry_free(entry_p)


<<<<<<< HEAD
def format_time(seconds, nanos):
    """ return float of seconds.nanos when nanos set, or seconds when not """
    if nanos:
        return float(seconds) + float(nanos) / 1000000000.0
    return int(seconds)
=======
def entry_sparse_map(entry_p):
    """ return the next sparse entry as (offset, length) """
    offset = c_longlong()
    length = c_longlong()

    off_p = byref(offset)
    len_p = byref(length)

    # loop until we see ARCHIVE_WARN
    while True:
        if ffi.entry_sparse_next(entry_p, off_p, len_p) != ffi.ARCHIVE_OK:
            raise StopIteration()

        yield(offset.value, length.value)


class SparseMap(list):
    """ Sparse map handling for archive entries

        The map is a ordered list of (offset, length) of data blocks
    """

    def __init__(self, archive_entry):
        """ setup internal data """
        super(SparseMap, self).__init__()
        self._arch_e = archive_entry
        self._update_from_entry()

    def __setitem__(self, index, value):
        """ Not supported: no replacing of existing data """
        raise NotImplementedError()

    def insert(self, index, value):
        """ Not supported, inserting should be done with append or extend """
        raise NotImplementedError()

    def _add_map(self, offset, length):
        """ Add a new sparse map entry """
        ffi.entry_sparse_add_entry(self._arch_e.entry_p, offset, length)
        super(SparseMap, self).append((offset, length))

    def append(self, map_entry):
        """ add new map entry """
        (offset, length) = map_entry
        self._add_map(offset, length)

    def extend(self, iterable):
        """ add all the map entries in iterable """
        for (offset, length) in iterable:
            self._add_map(offset, length)

    def _update_from_entry(self):
        """ populate a map from the archive entry """
        entry_p = self._arch_e.entry_p

        # make sure we start at the beginning
        ffi.entry_sparse_reset(entry_p)

        self.extend(entry_sparse_map(entry_p))
>>>>>>> cb64834f


class ArchiveEntry(object):

    def __init__(self, archive_p, entry_p):
        self._archive_p = archive_p
        self._entry_p = entry_p
        self._sparse_map = None

    def __str__(self):
        return self.pathname

    @property
    def entry_p(self):
        """ return entry pointer to be used by archive entry API functions """
        return self._entry_p

    @property
    def filetype(self):
        return ffi.entry_filetype(self._entry_p)

    @property
    def uid(self):
        return ffi.entry_uid(self._entry_p)

    @property
    def gid(self):
        return ffi.entry_gid(self._entry_p)

    def get_blocks(self, block_size=ffi.page_size):
        archive_p = self._archive_p
        buf = create_string_buffer(block_size)
        read = ffi.read_data
        while 1:
            r = read(archive_p, buf, block_size)
            if r == 0:
                break
            yield buf.raw[0:r]

    @property
    def isblk(self):
        return self.filetype & 0o170000 == 0o060000

    @property
    def ischr(self):
        return self.filetype & 0o170000 == 0o020000

    @property
    def isdir(self):
        return self.filetype & 0o170000 == 0o040000

    @property
    def isfifo(self):
        return self.filetype & 0o170000 == 0o010000

    @property
    def islnk(self):
        return bool(ffi.entry_hardlink_w(self._entry_p) or
                    ffi.entry_hardlink(self._entry_p))

    @property
    def issym(self):
        return self.filetype & 0o170000 == 0o120000

    def _linkpath(self):
        return (ffi.entry_symlink_w(self._entry_p) or
                ffi.entry_hardlink_w(self._entry_p) or
                ffi.entry_symlink(self._entry_p) or
                ffi.entry_hardlink(self._entry_p))

    # aliases to get the same api as tarfile
    linkpath = property(_linkpath)
    linkname = property(_linkpath)

    @property
    def isreg(self):
        return self.filetype & 0o170000 == 0o100000

    @property
    def isfile(self):
        return self.isreg

    @property
    def issock(self):
        return self.filetype & 0o170000 == 0o140000

    @property
    def isdev(self):
        return self.ischr or self.isblk or self.isfifo or self.issock

    @property
    def atime(self):
        sec_val = ffi.entry_atime(self._entry_p)
        nsec_val = ffi.entry_atime_nsec(self._entry_p)
        return format_time(sec_val, nsec_val)

    def set_atime(self, timestamp_sec, timestamp_nsec):
        return ffi.entry_set_atime(self._entry_p,
                                   timestamp_sec, timestamp_nsec)

    @property
    def mtime(self):
        sec_val = ffi.entry_mtime(self._entry_p)
        nsec_val = ffi.entry_mtime_nsec(self._entry_p)
        return format_time(sec_val, nsec_val)

    def set_mtime(self, timestamp_sec, timestamp_nsec):
        return ffi.entry_set_mtime(self._entry_p,
                                   timestamp_sec, timestamp_nsec)

    @property
    def ctime(self):
        sec_val = ffi.entry_ctime(self._entry_p)
        nsec_val = ffi.entry_ctime_nsec(self._entry_p)
        return format_time(sec_val, nsec_val)

    def set_ctime(self, timestamp_sec, timestamp_nsec):
        return ffi.entry_set_ctime(self._entry_p,
                                   timestamp_sec, timestamp_nsec)

    def _getpathname(self):
        name = (ffi.entry_pathname_w(self._entry_p) or
                ffi.entry_pathname(self._entry_p))
        if isinstance(name, bytes):
            return name.decode('utf8', 'surrogateescape')
        else:
            return name

    def _setpathname(self, value):
        if not isinstance(value, bytes):
            value = value.encode('utf8')
        ffi.entry_update_pathname_utf8(self._entry_p, c_char_p(value))

    pathname = property(_getpathname, _setpathname)
    # aliases to get the same api as tarfile
    path = property(_getpathname, _setpathname)
    name = property(_getpathname, _setpathname)

    @property
    def size(self):
        if ffi.entry_size_is_set(self._entry_p):
            return ffi.entry_size(self._entry_p)

    @property
    def mode(self):
        return ffi.entry_mode(self._entry_p)

    @property
    def strmode(self):
        # note we strip the mode because archive_entry_strmode
        # returns a trailing space: strcpy(bp, "?rwxrwxrwx ");
        return ffi.entry_strmode(self._entry_p).strip()

    @property
    def rdevmajor(self):
        return ffi.entry_rdevmajor(self._entry_p)

    @property
    def rdevminor(self):
        return ffi.entry_rdevminor(self._entry_p)

    @property
    def sparse_map(self):
        if self._sparse_map is None:
            self._sparse_map = SparseMap(self)
        return self._sparse_map<|MERGE_RESOLUTION|>--- conflicted
+++ resolved
@@ -15,13 +15,13 @@
         ffi.entry_free(entry_p)
 
 
-<<<<<<< HEAD
 def format_time(seconds, nanos):
     """ return float of seconds.nanos when nanos set, or seconds when not """
     if nanos:
         return float(seconds) + float(nanos) / 1000000000.0
     return int(seconds)
-=======
+
+
 def entry_sparse_map(entry_p):
     """ return the next sparse entry as (offset, length) """
     offset = c_longlong()
@@ -81,7 +81,6 @@
         ffi.entry_sparse_reset(entry_p)
 
         self.extend(entry_sparse_map(entry_p))
->>>>>>> cb64834f
 
 
 class ArchiveEntry(object):
